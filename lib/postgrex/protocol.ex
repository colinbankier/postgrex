defmodule Postgrex.Protocol do
  @moduledoc false

  alias Postgrex.Connection
  alias Postgrex.Types
  import Postgrex.Messages
  import Postgrex.Utils
  import Postgrex.BinaryUtils
  require Logger

  @timeout 5000
  @default_extensions [{Postgrex.Extensions.Binary, nil}, {Postgrex.Extensions.Text, nil}]
  @sock_opts [active: false, mode: :binary]

  def init(opts) do
    host       = Keyword.fetch!(opts, :hostname) |> to_char_list
    port       = opts[:port] || 5432
    timeout    = opts[:timeout] || @timeout
    sock_opts  = [{:packet, :raw}, :binary] ++ (opts[:socket_options] || [])
    custom     = opts[:extensions] || []
    extensions = custom ++ @default_extensions
    ssl?       = opts[:ssl] || false

    types_key = {host, port, Keyword.fetch!(opts, :database), custom}
    s = %{sock: nil, tail: "", state: :init, parameters: %{}, backend_key: nil,
          rows: [], statement: nil, portal: nil, types: nil,
          queue: :queue.new, timeout: timeout, extensions: extensions,
          listeners: HashDict.new, listener_channels: HashDict.new,
          types_key: types_key}
    case connect(host, port, sock_opts, s) do
      {:ok, s} when ssl? -> ssl(s, opts)
      {:ok, s}           -> startup(s, opts)
      {:stop, _} = stop  -> stop
    end
  end

  def send_query(statement, s) do
    msgs = [
      msg_parse(name: "", query: statement, type_oids: []),
      msg_describe(type: :statement, name: ""),
      msg_flush() ]

    case send_to_result(msgs, s) do
      {:ok, s} ->
        {:ok, %{s | statement: nil, state: :parsing}}
      err ->
        err
    end
  end

  # possible states: init, parsing, describing, binding, executing, ready

  ### parsing state ###

  def message(:parsing, msg_parse_complete(), s) do
    {:ok, %{s | state: :describing}}
  end

  ### describing state ###

  def message(:describing, msg_no_data(), s) do
    send_params(s, [])
  end

  def message(:describing, msg_parameter_desc(type_oids: oids), s) do
    {:ok, %{s | portal: oids}}
  end

  def message(:describing, msg_row_desc(fields: fields), s) do
    {col_oids, col_names} = columns(fields)
    try do
      result_formats = result_formats(col_oids, s.types)
      stat = %{columns: col_names, column_oids: col_oids}
      send_params(%{s | statement: stat}, result_formats)
    catch
      kind, reason ->
        reply({:error, kind, reason, System.stacktrace}, s)
        send_to_result([msg_sync], s)
    end
  end

  ### binding state ###

  def message(:binding, msg_bind_complete(), s) do
    {:ok, %{s | state: :executing}}
  end

  ### executing state ###

  def message(:executing, msg_data_row(values: values), s) do
    {:ok, %{s | rows: [values|s.rows]}}
  end

  def message(:executing, msg_command_complete(tag: tag), s) do
    {command, nrows} = decode_tag(tag)

    reply =
      if is_nil(s.statement) do
        %Postgrex.Result{command: command, num_rows: nrows || 0}
      else
        %{statement: %{column_oids: col_oids, columns: cols},
          types: types, rows: rows} = s

        # Fix for PostgreSQL 8.4 (doesn't include number of selected rows in tag)
        if is_nil(nrows) and command == :select do
          nrows = length(rows)
        end

        try do
          decode_rows(rows, col_oids, types)
        catch
          kind, reason ->
            {:error, kind, reason, System.stacktrace}
        else
          decoded ->
            %Postgrex.Result{command: command, num_rows: nrows || 0,
                             rows: decoded, columns: cols}
        end
      end

    reply(reply, s)
    {:ok, %{s | rows: [], statement: nil, portal: nil}}
  end

  def message(:executing, msg_empty_query(), s) do
    reply(%Postgrex.Result{}, s)
    {:ok, s}
  end

  ### asynchronous messages ###

  def message(_, msg_ready(), s) do
    queue = :queue.drop(s.queue)
    Connection.next(%{s | queue: queue, state: :ready})
  end

  def message(_, msg_parameter(name: name, value: value), s) do
    params = Map.put(s.parameters, name, value)
    {:ok, %{s | parameters: params}}
  end

  def message(state, msg_error(fields: fields), s) do
    error = Postgrex.Error.exception(postgres: fields)
    unless reply(error, s) do
      Logger.warn(fn ->
        ["Unhandled Postgres error: ", Postgrex.Error.message(error)]
      end)
    end
    if state in [:parsing, :describing] do
      # Issue a Sync to get back into valid state when error happened before bind/execute/sync.
      send_to_result([msg_sync], s)
    else
      {:ok, s}
    end
  end

  def message(_, msg_notice(), s) do
    # TODO: subscribers
    {:ok, s}
  end

  def message(_, msg_notify(channel: channel, payload: payload), s) do
    refs = HashDict.get(s.listener_channels, channel) || []
    Enum.each(refs, fn ref ->
      {_channel, pid} = s.listeners[ref]
      send(pid, {:notification, self(), ref, channel, payload})
    end)
    {:ok, s}
  end

  ## connect

  defp connect(host, port, sock_opts, %{timeout: timeout} = s) do
    case :gen_tcp.connect(host, port, sock_opts ++ @sock_opts, timeout) do
      {:ok, sock} ->
        # A suitable :buffer is only set if :recbuf is included in
        # :socket_options.
        {:ok, [sndbuf: sndbuf, recbuf: recbuf, buffer: buffer]} =
          :inet.getopts(sock, [:sndbuf, :recbuf, :buffer])
        buffer = buffer
          |> max(sndbuf)
          |> max(recbuf)
        :ok = :inet.setopts(sock, [buffer: buffer])
        {:ok, %{s | sock: {:gen_tcp, sock}}}

      {:error, reason} ->
        error(%Postgrex.Error{message: "tcp connect: #{reason}"}, s)
    end
  end

  ## ssl

  defp ssl(%{sock: sock} = s, opts) do
    case msg_send(msg_ssl_request(), sock) do
      :ok              -> ssl_recv(s, opts)
      {:error, reason} -> error(%Postgrex.Error{message: "tcp send: #{reason}"}, s)
    end
  end

  defp ssl_recv(%{sock: {:gen_tcp, sock}, timeout: timeout} = s, opts) do
    case :gen_tcp.recv(sock, 1, timeout) do
      {:ok, <<?S>>} ->
        ssl_connect(s, opts)
      {:ok, <<?N>>} ->
        error(%Postgrex.Error{message: "ssl not available"}, s)
      {:error, reason} ->
        error(%Postgrex.Error{message: "tcp recv: #{reason}"}, s)
    end
  end

  defp ssl_connect(%{sock: {:gen_tcp, sock}, timeout: timeout} = s, opts) do
    case :ssl.connect(sock, opts[:ssl_opts] || [], timeout) do
      {:ok, ssl_sock} ->
        startup(%{s | sock: {:ssl, ssl_sock}}, opts)
      {:error, reason} ->
        error(%Postgrex.Error{message: "ssl negotiation failed: #{reason}"}, s)
    end
  end

  ## startup

  defp startup(%{sock: sock} = s, opts) do
    params = opts[:parameters] || []
    user = Keyword.fetch!(opts, :username)
    database = Keyword.fetch!(opts, :database)
    msg = msg_startup(params: [user: user, database: database] ++ params)
    case msg_send(msg, sock) do
      :ok ->
        auth_recv(s, opts, <<>>)
      {:error, reason} ->
        error(%Postgrex.Error{message: "tcp send: #{reason}"}, s)
    end
  end

  ## auth

  defp auth_recv(%{sock: sock, timeout: timeout} = s, opts, buffer) do
    case msg_recv(sock, buffer, timeout) do
      {:ok, msg_auth(type: :ok), buffer} ->
<<<<<<< HEAD
        init_recv(s, buffer)
=======
        init_recv(s, opts, buffer)
>>>>>>> 7b13262b
      {:ok, msg_auth(type: :cleartext), buffer} ->
        auth_cleartext(s, opts, buffer)
      {:ok, msg_auth(type: :md5, data: salt), buffer} ->
        auth_md5(s, opts, salt, buffer)
      {:ok, msg_error(fields: fields), _} ->
        error(Postgrex.Error.exception(postgres: fields), s)
      {:error, reason} ->
        error(%Postgrex.Error{message: "tcp recv: #{reason}"}, s)
    end
  end

  defp auth_cleartext(s, opts, buffer) do
    pass = Keyword.fetch!(opts, :password)
    auth_send(s, msg_password(pass: pass), opts, buffer)
  end

  defp auth_md5(s, opts, salt, buffer) do
    user = Keyword.fetch!(opts, :username)
    pass = Keyword.fetch!(opts, :password)

    digest = :crypto.hash(:md5, [pass, user])
    |> Base.encode16(case: :lower)
    digest = :crypto.hash(:md5, [digest, salt])
    |> Base.encode16(case: :lower)
    auth_send(s, msg_password(pass: ["md5", digest]), opts, buffer)
  end

  defp auth_send(%{sock: sock} = s, msg, opts, buffer) do
    case msg_send(msg, sock) do
      :ok ->
        auth_recv(s, opts, buffer)
      {:error, reason} ->
        error(%Postgrex.Error{message: "tcp send: #{reason}"}, s)
    end
  end

  ## init

<<<<<<< HEAD
  defp init_recv(%{sock: sock, timeout: timeout} = s, buffer) do
    case msg_recv(sock, buffer, timeout) do
      {:ok, msg_backend_key(pid: pid, key: key), buffer} ->
        init_recv(%{s | backend_key: {pid, key}}, buffer)
      {:ok, msg_ready(), buffer} ->
        bootstrap(s, buffer)
=======
  defp init_recv(%{sock: sock, timeout: timeout} = s, opts, buffer) do
    case msg_recv(sock, buffer, timeout) do
      {:ok, msg_backend_key(pid: pid, key: key), buffer} ->
        init_recv(%{s | backend_key: {pid, key}}, opts, buffer)
      {:ok, msg_ready(), buffer} ->
        bootstrap(s, opts, buffer)
>>>>>>> 7b13262b
      {:ok, msg_error(fields: fields), _} ->
        error(Postgrex.Error.exception(postgres: fields), s)
      {:ok, msg, buffer} ->
        {:ok, s} = message(:init, msg, s)
<<<<<<< HEAD
        init_recv(s, buffer)
=======
        init_recv(s, opts, buffer)
>>>>>>> 7b13262b
      {:error, reason} ->
        error(%Postgrex.Error{message: "tcp recv: #{reason}"}, s)
    end
  end

  ## bootstrap

<<<<<<< HEAD
  defp bootstrap(%{types_key: types_key} = s, buffer) do
=======
  defp bootstrap(%{types_key: types_key} = s, opts, buffer) do
>>>>>>> 7b13262b
    case Postgrex.TypeServer.fetch(types_key) do
      {:ok, table} ->
        bootstrap_ready(%{s | types: table}, buffer)
      {:lock, ref, table} ->
<<<<<<< HEAD
        bootstrap_send(%{s | types: table}, ref, buffer)
=======
        bootstrap_send(%{s | types: table}, ref, opts, buffer)
>>>>>>> 7b13262b
    end
  end

  defp bootstrap_ready(%{sock: {mod, sock}} = s, buffer) do
    tag = if mod == :gen_tcp, do: :tcp, else: :ssl
    send(self(), {tag, sock, buffer})
    {:ok, %{s | state: :ready}}
  end

<<<<<<< HEAD
  defp bootstrap_send(s, ref, buffer) do
=======
  defp bootstrap_send(s, ref, opts, buffer) do
    types_mod = Dict.get(opts, :bootstrap_module, Types)
>>>>>>> 7b13262b
    %{parameters: parameters, extensions: extensions, sock: sock} = s
    extension_keys = Enum.map(extensions, &elem(&1, 0))
    extension_opts = Types.prepare_extensions(extensions, parameters)
    matchers = Types.extension_matchers(extension_keys, extension_opts)
    version = parameters["server_version"] |> Postgrex.Utils.parse_version
<<<<<<< HEAD
    query = Types.bootstrap_query(matchers, version)
=======
    query = types_mod.bootstrap_query(matchers, version)
>>>>>>> 7b13262b
    msg = msg_query(query: query)
    case msg_send(msg, sock) do
      :ok ->
        bootstrap_recv(s, ref, {extension_keys, extension_opts}, buffer)
      {:error, reason} ->
        error(%Postgrex.Error{message: "tcp send: #{reason}"}, s)
    end
  end

  defp bootstrap_recv(s, ref, extension_info, buffer) do
    %{sock: sock, timeout: timeout} = s
    case msg_recv(sock, buffer, timeout) do
      {:ok, msg_row_desc(), buffer} ->
        bootstrap_recv(s, ref, extension_info, [], buffer)
      {:ok, msg_error(fields: fields), _} ->
        error(Postgrex.Error.exception(postgres: fields), s)
      {:ok, msg, buffer} ->
        {:ok, s} = message(:init, msg, s)
        bootstrap_recv(s, ref, extension_info, buffer)
      {:error, reason} ->
        error(%Postgrex.Error{message: "tcp recv: #{reason}"}, s)
    end
  end

  defp bootstrap_recv(s, ref, extension_info, rows, buffer) do
    %{sock: sock, timeout: timeout} = s
    case msg_recv(sock, buffer, timeout) do
      {:ok, msg_data_row(values: values), buffer} ->
        bootstrap_recv(s, ref, extension_info, [values | rows], buffer)
      {:ok, msg_command_complete(), buffer} ->
        bootstrap_types(s, ref, extension_info, rows, buffer)
      {:ok, msg_error(fields: fields), _} ->
        error(Postgrex.Error.exception(postgres: fields), s)
      {:ok, msg, buffer} ->
        {:ok, s} = message(:init, msg, s)
        bootstrap_recv(s, ref, extension_info, rows, buffer)
      {:error, reason} ->
        error(%Postgrex.Error{message: "tcp recv: #{reason}"}, s)
    end
  end

  defp bootstrap_types(s, ref, {extension_keys, extension_opts}, rows, buffer) do
    %{types: table} = s
    types = Types.build_types(rows)
    Types.associate_extensions_with_types(table, extension_keys, extension_opts, types)
    Postgrex.TypeServer.unlock(ref)
    bootstrap_await(s, buffer)
  end

  defp bootstrap_await(%{sock: sock, timeout: timeout} = s, buffer) do
    case msg_recv(sock, buffer, timeout) do
      {:ok, msg_ready(), buffer} ->
        bootstrap_ready(s, buffer)
      {:ok, msg_error(fields: fields), _} ->
        error(Postgrex.Error.exception(postgres: fields), s)
      {:ok, msg, buffer} ->
        {:ok, s} = message(:init, msg, s)
        bootstrap_await(s, buffer)
      {:error, reason}  ->
        error(%Postgrex.Error{message: "tcp recv: #{reason}"}, s)
    end
  end

  ### helpers ###

  defp decode_rows(rows, col_oids, types) do
    col_oids = List.to_tuple(col_oids)

    Enum.reduce(rows, [], fn values, acc ->
      {_, row} =
        Enum.reduce(values, {0, []}, fn
          nil, {count, list} ->
            {count + 1, [nil|list]}
          bin, {count, list} ->
            oid = elem(col_oids, count)
            decoded = Postgrex.Types.decode(oid, bin, types)
            {count + 1, [decoded|list]}
        end)
      [Enum.reverse(row)|acc]
    end)
  end

  defp send_params(s, rfs) do
    {msgs, s} =
      try do
        encode_params(s)
      catch
        kind, reason ->
          reply({:error, kind, reason, System.stacktrace}, s)
          {[msg_sync], %{s | portal: nil}}
      else
        {pfs, params} ->
          msgs = [
            msg_bind(name_port: "", name_stat: "", param_formats: pfs, params: params, result_formats: rfs),
            msg_execute(name_port: "", max_rows: 0),
            msg_sync() ]
          {msgs, %{s | state: :binding}}
      end

    case send_to_result(msgs, s) do
      {:ok, s} ->
        {:ok, s}
      err ->
        err
    end
  end

  defp encode_params(%{queue: queue, portal: param_oids, types: types}) do
    %{command: {:query, _statement, params}} = :queue.get(queue)
    zipped = Enum.zip(param_oids, params)

    Enum.map(zipped, fn
      {_oid, nil} ->
        {:binary, <<-1::int32>>}
      {oid, param} ->
        format = Types.format(oid, types)
        binary = Types.encode(oid, param, types)
        {format, [<<IO.iodata_length(binary)::int32>>, binary]}
    end)
    |> :lists.unzip
  end

  defp columns(fields) do
    Enum.map(fields, fn row_field(type_oid: oid, name: name) ->
      {oid, name}
    end) |> :lists.unzip
  end

  defp result_formats(columns, types) do
    Enum.map(columns, &Types.format(&1, types))
  end

  defp decode_tag(tag) do
    words = :binary.split(tag, " ", [:global])
    words = Enum.map(words, fn word ->
      case Integer.parse(word) do
        {num, ""} -> num
        :error -> word
      end
    end)

    {command, nums} = Enum.split_while(words, &is_binary(&1))
    command = Enum.join(command, "_") |> String.downcase |> String.to_atom
    {command, List.last(nums)}
  end

  defp msg_recv(sock, buffer, timeout) do
    case msg_decode(buffer) do
      {:ok, _, _} = ok -> ok
      {:more, more}    -> msg_recv(sock, buffer, more, timeout)
    end
  end

  defp msg_recv({mod, sock} = sock_info, buffer, more, timeout) do
    case mod.recv(sock, more, timeout) do
      {:ok, data}         -> msg_recv(sock_info, buffer <> data, timeout)
      {:error, _} = error -> error
    end
  end

  defp msg_decode(bin) when byte_size(bin) < 5 do
    {:more, 0}
  end
  defp msg_decode(<<type :: int8, size :: int32, rest :: binary>>) do
    size = size - 4
    case rest do
      <<body :: binary(size), rest :: binary>> ->
        {:ok, parse(body, type, size), rest}
      _ ->
        {:more, size - byte_size(rest)}
    end
  end

  defp msg_send(msg, %{sock: sock}), do: msg_send(msg, sock)

  defp msg_send(msgs, {mod, sock}) when is_list(msgs) do
    binaries = Enum.reduce(msgs, [], &[&2 | encode_msg(&1)])
    mod.send(sock, binaries)
  end

  defp msg_send(msg, {mod, sock}) do
    data = encode_msg(msg)
    mod.send(sock, data)
  end

  defp send_to_result(msg, s) do
    case msg_send(msg, s) do
      :ok ->
        {:ok, s}
      {:error, reason} ->
        {:error, %Postgrex.Error{message: "tcp send: #{reason}"} , s}
    end
  end
end<|MERGE_RESOLUTION|>--- conflicted
+++ resolved
@@ -237,11 +237,7 @@
   defp auth_recv(%{sock: sock, timeout: timeout} = s, opts, buffer) do
     case msg_recv(sock, buffer, timeout) do
       {:ok, msg_auth(type: :ok), buffer} ->
-<<<<<<< HEAD
-        init_recv(s, buffer)
-=======
         init_recv(s, opts, buffer)
->>>>>>> 7b13262b
       {:ok, msg_auth(type: :cleartext), buffer} ->
         auth_cleartext(s, opts, buffer)
       {:ok, msg_auth(type: :md5, data: salt), buffer} ->
@@ -280,30 +276,17 @@
 
   ## init
 
-<<<<<<< HEAD
-  defp init_recv(%{sock: sock, timeout: timeout} = s, buffer) do
-    case msg_recv(sock, buffer, timeout) do
-      {:ok, msg_backend_key(pid: pid, key: key), buffer} ->
-        init_recv(%{s | backend_key: {pid, key}}, buffer)
-      {:ok, msg_ready(), buffer} ->
-        bootstrap(s, buffer)
-=======
   defp init_recv(%{sock: sock, timeout: timeout} = s, opts, buffer) do
     case msg_recv(sock, buffer, timeout) do
       {:ok, msg_backend_key(pid: pid, key: key), buffer} ->
         init_recv(%{s | backend_key: {pid, key}}, opts, buffer)
       {:ok, msg_ready(), buffer} ->
         bootstrap(s, opts, buffer)
->>>>>>> 7b13262b
       {:ok, msg_error(fields: fields), _} ->
         error(Postgrex.Error.exception(postgres: fields), s)
       {:ok, msg, buffer} ->
         {:ok, s} = message(:init, msg, s)
-<<<<<<< HEAD
-        init_recv(s, buffer)
-=======
         init_recv(s, opts, buffer)
->>>>>>> 7b13262b
       {:error, reason} ->
         error(%Postgrex.Error{message: "tcp recv: #{reason}"}, s)
     end
@@ -311,20 +294,12 @@
 
   ## bootstrap
 
-<<<<<<< HEAD
-  defp bootstrap(%{types_key: types_key} = s, buffer) do
-=======
   defp bootstrap(%{types_key: types_key} = s, opts, buffer) do
->>>>>>> 7b13262b
     case Postgrex.TypeServer.fetch(types_key) do
       {:ok, table} ->
         bootstrap_ready(%{s | types: table}, buffer)
       {:lock, ref, table} ->
-<<<<<<< HEAD
-        bootstrap_send(%{s | types: table}, ref, buffer)
-=======
         bootstrap_send(%{s | types: table}, ref, opts, buffer)
->>>>>>> 7b13262b
     end
   end
 
@@ -334,22 +309,14 @@
     {:ok, %{s | state: :ready}}
   end
 
-<<<<<<< HEAD
-  defp bootstrap_send(s, ref, buffer) do
-=======
   defp bootstrap_send(s, ref, opts, buffer) do
     types_mod = Dict.get(opts, :bootstrap_module, Types)
->>>>>>> 7b13262b
     %{parameters: parameters, extensions: extensions, sock: sock} = s
     extension_keys = Enum.map(extensions, &elem(&1, 0))
     extension_opts = Types.prepare_extensions(extensions, parameters)
     matchers = Types.extension_matchers(extension_keys, extension_opts)
     version = parameters["server_version"] |> Postgrex.Utils.parse_version
-<<<<<<< HEAD
-    query = Types.bootstrap_query(matchers, version)
-=======
     query = types_mod.bootstrap_query(matchers, version)
->>>>>>> 7b13262b
     msg = msg_query(query: query)
     case msg_send(msg, sock) do
       :ok ->
